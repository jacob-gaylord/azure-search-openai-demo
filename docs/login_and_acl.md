# Setting up optional login and document level access control

## Table of Contents

- [Requirements](#requirements)
<<<<<<< HEAD
- [Setting up Microsoft Entra applications](#setting-up-microsoft-entra-applications)
=======
- [Setting up Microsoft Entra ID Apps](#setting-up-azure-ad-apps)
>>>>>>> e6fa39f9
  - [Automatic Setup](#automatic-setup)
  - [Manual Setup](#manual-setup)
    - [Server App](#server-app)
    - [Client App](#client-app)
    - [Configure Server App Known Client Applications](#configure-server-app-known-client-applications)
    - [Testing](#testing)
<<<<<<< HEAD
  - [Troubleshooting](#troubleshooting)
- [Adding data with document level access control](#adding-data-with-document-level-access-control)
=======
  - [Troubleshooting Entra ID Setup](#troubleshooting-azure-ad-setup)
- [Adding data with document level access control](#add-access-control-data)
>>>>>>> e6fa39f9
  - [Using the Add Documents API](#using-the-add-documents-api)
  - [Azure Data Lake Storage Gen2 and prepdocs](#azure-data-lake-storage-gen2-setup)
- [Environment variables reference](#environment-variables-reference)
  - [Authentication behavior by environment](#authentication-behavior-by-environment)

<<<<<<< HEAD
This guide demonstrates how to add an optional login and document level access control system to the sample. This system can be used to restrict access to indexed data to specific users based on what [Microsoft Entra groups](https://learn.microsoft.com/entra/fundamentals/how-to-manage-groups) they are a part of, or their [user object id](https://learn.microsoft.com/partner-center/find-ids-and-domain-names#find-the-user-object-id).
=======
This guide demonstrates how to add an optional login and document level access control system to the sample. This system can be used to restrict access to indexed data to specific users based on what [Microsoft Entra ID groups](https://learn.microsoft.com/azure/active-directory/fundamentals/how-to-manage-groups) they are a part of, or their [user object id](https://learn.microsoft.com/partner-center/find-ids-and-domain-names#find-the-user-object-id).
>>>>>>> e6fa39f9

![AppLoginArchitecture](./images/applogincomponents.png)

## Requirements

**IMPORTANT:** In order to add optional login and document level access control, you'll need the following in addition to the normal sample requirements

<<<<<<< HEAD
- **Azure account permissions**: Your Azure account must have [permission to manage applications in Microsoft Entra](https://learn.microsoft.com/entra/identity/role-based-access-control/permissions-reference#cloud-application-administrator).

## Setting up Microsoft Entra applications

Two Microsoft Entra applications must be registered in order to make the optional login and document level access control system work correctly. One app is for the client UI. The client UI is implemented as a [single page application](https://learn.microsoft.com/entra/identity-platform/scenario-spa-app-registration). The other app is for the API server. The API server uses a [confidential client](https://learn.microsoft.com/entra/identity-platform/msal-client-applications) to call the [Microsoft Graph API](https://learn.microsoft.com/graph/use-the-api).
=======
* **Azure account permissions**: Your Azure account must have [permission to manage applications in Entra ID](https://learn.microsoft.com/azure/active-directory/roles/permissions-reference#cloud-application-administrator).

## Setting up Entra ID Apps

Two Entra ID apps must be registered in order to make the optional login and document level access control system work correctly. One app is for the client UI. The client UI is implemented as a [single page application](https://learn.microsoft.com/azure/active-directory/develop/scenario-spa-app-registration). The other app is for the API server. The API server uses a [confidential client](https://learn.microsoft.com/azure/active-directory/develop/msal-client-applications) to call the [Microsoft Graph API](https://learn.microsoft.com/graph/use-the-api).
>>>>>>> e6fa39f9

### Automatic Setup

The easiest way to setup the two apps is to use the `azd` CLI. We've written scripts that will automatically create the two apps and configure them for use with the sample. To trigger the automatic setup, run the following commands:

1. Run `azd env set AZURE_USE_AUTHENTICATION true` to enable the login UI and App Service authentication.
1. Ensure access control is enabled on your search index. If your index doesn't exist yet, run prepdocs with `AZURE_USE_AUTHENTICATION` set to `true`. If your index already exists, run `pwsh ./scripts/manageacl.ps1 --acl-action enable_acls`.
1. (Optional) To require access control when using the app, run `azd env set AZURE_ENFORCE_ACCESS_CONTROL true`. Authentication is always required to search on documents with access control assigned, regardless of if unauthenticated access is enabled or not.
1. (Optional) To allow authenticated users to search on documents that have no access controls assigned, even when access control is required, run `azd env set AZURE_ENABLE_GLOBAL_DOCUMENT_ACCESS true`.
1. (Optional) To allow unauthenticated users to use the app, even when access control is enforced, run `azd env set AZURE_ENABLE_UNAUTHENTICATED_ACCESS true`. `AZURE_ENABLE_GLOBAL_DOCUMENT_ACCESS` should also be set to true if you want unauthenticated users to be able to search on documents with no access control.
1. Run `azd env set AZURE_AUTH_TENANT_ID <YOUR-TENANT-ID>` to set the tenant ID associated with authentication.
<<<<<<< HEAD
1. If your auth tenant ID is different from your currently logged in tenant ID, run `azd auth login --tenant-id <YOUR-TENANT-ID>` to login to the authentication tenant simultaneously.
=======
>>>>>>> e6fa39f9
1. Run `azd up` to deploy the app.

### Manual Setup

The following instructions explain how to setup the two apps using the Azure Portal.

#### Server App

* Sign in to the [Azure portal](https://portal.azure.com/).
<<<<<<< HEAD
* Select the Microsoft Entra ID service.
=======
* Select the Entra ID Service.
>>>>>>> e6fa39f9
* In the left hand menu, select **Application Registrations**.
* Select **New Registration**.
  * In the **Name** section, enter a meaningful application name. This name will be displayed to users of the app, for example `Azure Search OpenAI Chat API`.
  * Under **Supported account types**, select **Accounts in this organizational directory only**.
* Select **Register** to create the application
* In the app's registration screen, find the **Application (client) ID**.
  * Run the following `azd` command to save this ID: `azd env set AZURE_SERVER_APP_ID <Application (client) ID>`.
<<<<<<< HEAD
- Microsoft Entra supports three types of credentials to authenticate an app using the [client credentials](https://learn.microsoft.com/entra/identity-platform/v2-oauth2-client-creds-grant-flow): passwords (app secrets), certificates, and federated identity credentials. For a higher level of security, either [certificates](https://learn.microsoft.com/entra/identity-platform/howto-create-self-signed-certificate) or federated identity credentials are recommended. This sample currently uses an app secret for ease of provisioning.
=======
* Entra ID supports three types of credentials to authenticate an app using the [client credentials](https://learn.microsoft.com/azure/active-directory/develop/v2-oauth2-client-creds-grant-flow): passwords (app secrets), certificates, and federated identity credentials. For a higher level of security, either [certificates](https://learn.microsoft.com/azure/active-directory/develop/howto-create-self-signed-certificate) or federated identity credentials are recommended. This sample currently uses an app secret for ease of provisioning.
>>>>>>> e6fa39f9
* Select **Certificates & secrets** in the left hand menu.
* In the **Client secrets** section, select **New client secret**.
  * Type a description, for example `Azure Search OpenAI Chat Key`.
  * Select one of the available key durations.
  * The generated key value will be displayed after you select **Add**.
  * Copy the generated key value and run the following `azd` command to save this ID: `azd env set AZURE_SERVER_APP_SECRET <generated key value>`.
* Select **API Permissions** in the left hand menu. By default, the [delegated `User.Read`](https://learn.microsoft.com/graph/permissions-reference#user-permissions) permission should be present. This permission is required to read the signed-in user's profile to get the security information used for document level access control. If this permission is not present, it needs to be added to the application.
  * Select **Add a permission**, and then **Microsoft Graph**.
  * Select **Delegated permissions**.
  * Search for and and select `User.Read`.
  * Select **Add permissions**.
* Select **Expose an API** in the left hand menu. The server app works by using the [On Behalf Of Flow](https://learn.microsoft.com/entra/identity-platform/v2-oauth2-on-behalf-of-flow#protocol-diagram), which requires the server app to expose at least 1 API.
  * The application must define a URI to expose APIs. Select **Add** next to **Application ID URI**.
    * By default, the Application ID URI is set to `api://<application client id>`. Accept the default by selecting **Save**.
  * Under **Scopes defined by this API**, select **Add a scope**.
  * Fill in the values as indicated:
    * For **Scope name**, use **access_as_user**.
    * For **Who can consent?**, select **Admins and users**.
    * For **Admin consent display name**, type **Access Azure Search OpenAI Chat API**.
    * For **Admin consent description**, type **Allows the app to access Azure Search OpenAI Chat API as the signed-in user.**.
    * For **User consent display name**, type **Access Azure Search OpenAI Chat API**.
    * For **User consent description**, type **Allow the app to access Azure Search OpenAI Chat API on your behalf**.
    * Leave **State** set to **Enabled**.
    * Select **Add scope** at the bottom to save the scope.
<<<<<<< HEAD
* (Optional) Enable group claims. Include which Microsoft Entra groups the user is part of as part of the login in the [optional claims](https://learn.microsoft.com/entra/identity-platform/optional-claims). The groups are used for [optional security filtering](https://learn.microsoft.com/azure/search/search-security-trimming-for-azure-search) in the search results.
=======
* (Optional) Enable group claims. Include which Entra ID groups the user is part of as part of the login in the [optional claims](https://learn.microsoft.com/azure/active-directory/develop/optional-claims). The groups are used for [optional security filtering](https://learn.microsoft.com/azure/search/search-security-trimming-for-azure-search) in the search results.
>>>>>>> e6fa39f9
  * In the left hand menu, select **Token configuration**
  * Under **Optional claims**, select **Add groups claim**
  * Select which [group types](https://learn.microsoft.com/entra/identity/hybrid/connect/how-to-connect-fed-group-claims) to include in the claim. Note that a [overage claim](https://learn.microsoft.com/entra/identity-platform/access-token-claims-reference#groups-overage-claim) will be emitted if the user is part of too many groups. In this case, the API server will use the [Microsoft Graph](https://learn.microsoft.com/graph/api/user-list-memberof?view=graph-rest-*0&tabs=http) to list the groups the user is part of instead of relying on the groups in the claim.
  * Select **Add** to save your changes

#### Client App

* Sign in to the [Azure portal](https://portal.azure.com/).
<<<<<<< HEAD
* Select the Microsoft Entra ID service.
=======
* Select the Entra ID Service.
>>>>>>> e6fa39f9
* In the left hand menu, select **Application Registrations**.
* Select **New Registration**.
  * In the **Name** section, enter a meaningful application name. This name will be displayed to users of the app, for example `Azure Search OpenAI Chat Web App`.
  * Under **Supported account types**, select **Accounts in this organizational directory only**.
  * Under `Redirect URI (optional)` section, select `Single-page application (SPA)` in the combo-box and enter the following redirect URI:
    * If you are running the sample locally, use `http://localhost:50505/redirect`.
    * If you are running the sample on Azure, use the endpoint provided by `azd up`: `https://<your-endpoint>.azurewebsites.net/redirect`.
    * If you are running the sample from Github Codespaces, use the Codespaces endpoint: `https://<your-codespace>-50505.app.github.dev/`
* Select **Register** to create the application
* In the app's registration screen, find the **Application (client) ID**.
  * Run the following `azd` command to save this ID: `azd env set AZURE_CLIENT_APP_ID <Application (client) ID>`.
* In the left hand menu, select **Authentication**.
  * Under **Implicit grant and hybrid flows**, select **ID Tokens (used for implicit and hybrid flows)**
  * Select **Save**
* In the left hand menu, select **API permissions**. You will add permission to access the **access_as_user** API on the server app. This permission is required for the [On Behalf Of Flow](https://learn.microsoft.com/entra/identity-platform/v2-oauth2-on-behalf-of-flow#protocol-diagram) to work.
  * Select **Add a permission**, and then **My APIs**.
  * In the list of applications, select your server application **Azure Search OpenAI Chat API**
  * Ensure **Delegated permissions** is selected.
  * In the **Select permissions** section, select the **access_as_user** permission
  * Select **Add permissions**.

#### Configure Server App Known Client Applications

Consent from the user must be obtained for use of the client and server app. The client app can prompt the user for consent through a dialog when they log in. The server app has no ability to show a dialog for consent. Client apps can be [added to the list of known clients](https://learn.microsoft.com/entra/identity-platform/v2-oauth2-on-behalf-of-flow#gaining-consent-for-the-middle-tier-application) to access the server app, so a consent dialog is shown for the server app.

* Navigate to the server app registration
* In the left hand menu, select **Manifest**
* Replace `"knownClientApplications": []` with `"knownClientApplications": ["<client application id>"]`
* Select **Save**

#### Testing

If you are running setup for the first time, ensure you have run `azd env set AZURE_ADLS_GEN2_STORAGE_ACCOUNT <YOUR-STORAGE_ACCOUNT>` before running `azd up`. If you do not set this environment variable, your index will not be initialized with access control support when `prepdocs` is run for the first time. To manually enable access control in your index, use the [manual setup script](#azure-data-lake-storage-gen2-setup).

<<<<<<< HEAD
Ensure you run `azd env set AZURE_USE_AUTHENTICATION` to enable the login UI once you have setup the two Microsoft Entra apps before you deploy or run the application. The login UI will not appear unless all [required environment variables](#environment-variables-reference) have been setup.

In both the chat and ask a question modes, under **Developer settings** optional **Use oid security filter** and **Use groups security filter** checkboxes will appear. The oid (User ID) filter maps to the `oids` field in the search index and the groups (Group ID) filter maps to the `groups` field in the search index. If `AZURE_ENFORCE_ACCESS_CONTROL` has been set, then both the **Use oid security filter** and **Use groups security filter** options are always enabled and cannot be disabled.

### Troubleshooting

* If your primary tenant restricts the ability to create Entra applications, you'll need to use a separate tenant to create the Entra applications. You can create a new tenant by following [these instructions](https://learn.microsoft.com/entra/identity-platform/quickstart-create-new-tenant). Then run `azd env set AZURE_AUTH_TENANT_ID <YOUR-AUTH-TENANT-ID>` before running `azd up`.
* If any Entra apps need to be recreated, you can avoid redeploying the app by [changing the app settings in the portal](https://learn.microsoft.com/azure/app-service/configure-common?tabs=portal#configure-app-settings). Any of the [required environment variables](#environment-variables-reference) can be changed. Once the environment variables have been changed, restart the web app.
=======
Ensure you run `azd env set AZURE_USE_AUTHENTICATION` to enable the login UI once you have setup the two Entra ID apps before you deploy or run the application. The login UI will not appear unless all [required environment variables](#environment-variables-reference) have been setup.

In both the chat and ask a question modes, under **Developer settings** optional **Use oid security filter** and **Use groups security filter** checkboxes will appear. The oid (User ID) filter maps to the `oids` field in the search index and the groups (Group ID) filter maps to the `groups` field in the search index. If `AZURE_ENFORCE_ACCESS_CONTROL` has been set, then both the **Use oid security filter** and **Use groups security filter** options are always enabled and cannot be disabled.

### Troubleshooting Entra ID Setup

* If any Entra ID apps need to be recreated, you can avoid redeploying the app by [changing the app settings in the portal](https://learn.microsoft.com/azure/app-service/configure-common?tabs=portal#configure-app-settings). Any of the [required environment variables](#environment-variables-reference) can be changed. Once the environment variables have been changed, restart the web app.
>>>>>>> e6fa39f9
* It's possible a consent dialog will not appear when you log into the app for the first time. If this consent dialog doesn't appear, you will be unable to use the security filters because the API server app does not have permission to read your authorization information. A consent dialog can be forced to appear by adding `"prompt": "consent"` to the `loginRequest` property in [`authentication.py`](../app/backend/core/authentication.py)
* It's possible that your tenant admin has placed a restriction on consent to apps with [unverified publishers](https://learn.microsoft.com/entra/identity-platform/publisher-verification-overview). In this case, only admins may consent to the client and server apps, and normal user accounts are unable to use the login system until the admin consents on behalf of the entire organization.
* It's possible that your tenant admin requires [admin approval of all new apps](https://learn.microsoft.com/entra/identity/enterprise-apps/manage-consent-requests). Regardless of whether you select the delegated or admin permissions, the app will not work without tenant admin consent.

## Adding data with document level access control

The sample supports 2 main strategies for adding data with document level access control.

* [Using the Add Documents API](#using-the-add-documents-api). Sample scripts are provided which use the Azure AI Search Service Add Documents API to directly manage access control information on _existing documents_ in the index.
* [Using prepdocs and Azure Data Lake Storage Gen 2](#azure-data-lake-storage-gen2-setup). Sample scripts are provided which set up an [Azure Data Lake Storage Gen 2](https://learn.microsoft.com/azure/storage/blobs/data-lake-storage-introduction) account, set the [access control information](https://learn.microsoft.com/azure/storage/blobs/data-lake-storage-access-control) on files and folders stored there, and ingest those documents into the search index with their  access control information.

### Using the Add Documents API

Manually enable document level access control on a search index and manually set access control values using the [manageacl.ps1](../scripts/manageacl.ps1) script.

Run `azd up` or use `azd env set` to manually set `AZURE_SEARCH_SERVICE` and `AZURE_SEARCH_INDEX` environment variables prior to running the script.

The script supports the following commands. Note that the syntax is the same regardless of whether [manageacl.ps1](../scripts/manageacl.ps1) or [manageacl.sh](../scripts/manageacl.sh) is used. All commands support `-v` for verbose logging.

* `./scripts/manageacl.ps1 --acl-action enable_acls`: Creates the required `oids` (User ID) and `groups` (Group IDs) [security filter](https://learn.microsoft.com/azure/search/search-security-trimming-for-azure-search) fields for document level access control on your index, as well as the `storageUrl` field for storing the Blob storage URL. Does nothing if these fields already exist.

  Example usage:

  ```shell
  ./scripts/manageacl.ps1  -v --acl-action enable_acls
  ```

* `./scripts/manageacl.ps1 --acl-type [oids or groups]--acl-action view --url [https://url.pdf]`: Prints access control values associated with either User IDs or Group IDs for the document at the specified URL.

  Example to view all Group IDs:

  ```shell
  ./scripts/manageacl.ps1 -v --acl-type groups --acl-action view --url https://st12345.blob.core.windows.net/content/Benefit_Options.pdf
  ```

* `./scripts/manageacl.ps1 --url [https://url.pdf] --acl-type [oids or groups]--acl-action add --acl [ID of group or user]`: Adds an access control value associated with either User IDs or Group IDs for the document at the specified URL.

  Example to add a Group ID:

  ```shell
  ./scripts/manageacl.ps1 -v --acl-type groups --acl-action add --acl xxxxxxxx-xxxx-xxxx-xxxx-xxxxxxxxxxxx --url https://st12345.blob.core.windows.net/content/Benefit_Options.pdf
  ```

* `./scripts/manageacl.ps1 --url [https://url.pdf] --acl-type [oids or groups]--acl-action remove_all`: Removes all access control values associated with either User IDs or Group IDs for a specific document.

  Example to remove all Group IDs:

  ```shell
  ./scripts/manageacl.ps1 -v --acl-type groups --acl-action remove_all --url https://st12345.blob.core.windows.net/content/Benefit_Options.pdf
  ```

* `./scripts/manageacl.ps1 --url [https://url.pdf] --acl-type [oids or groups]--acl-action remove --acl [ID of group or user]`: Removes an access control value associated with either User IDs or Group IDs for a specific document.

  Example to remove a specific User ID:

  ```shell
  ./scripts/manageacl.ps1 -v --acl-type oids --acl-action remove --acl xxxxxxxx-xxxx-xxxx-xxxx-xxxxxxxxxxxx --url https://st12345.blob.core.windows.net/content/Benefit_Options.pdf
  ```

### Azure Data Lake Storage Gen2 Setup

[Azure Data Lake Storage Gen2](https://learn.microsoft.com/azure/storage/blobs/data-lake-storage-introduction) implements an [access control model](https://learn.microsoft.com/azure/storage/blobs/data-lake-storage-access-control) that can be used for document level access control. The [adlsgen2setup.ps1](../scripts/adlsgen2setup.ps1) script uploads the sample data included in the [data](./data) folder to a Data Lake Storage Gen2 storage account. The [Storage Blob Data Owner](https://learn.microsoft.com/azure/storage/blobs/data-lake-storage-access-control-model#role-based-access-control-azure-rbac) role is required to use the script.

In order to use this script, an existing Data Lake Storage Gen2 storage account is required. Run `azd env set AZURE_ADLS_GEN2_STORAGE_ACCOUNT <your-storage-account>` prior to running the script.

To run the script, run the following command: `/scripts/adlsgen2setup.ps1`. The script performs the following steps:

* Creates example [groups](https://learn.microsoft.com/entra/fundamentals/how-to-manage-groups) listed in the [sampleacls.json](../scripts/sampleacls.json) file.
* Creates a filesystem / container `gptkbcontainer` in the storage account.
* Creates the directories listed in the [sampleacls.json](../scripts/sampleacls.json) file.
* Uploads the sample PDFs referenced in the [sampleacls.json](../scripts/sampleacls.json) file into the appropriate directories.
* [Recursively sets Access Control Lists (ACLs)](https://learn.microsoft.com/azure/storage/blobs/data-lake-storage-acl-cli) using the information from the [sampleacls.json](../scripts/sampleacls.json) file.

<<<<<<< HEAD
In order to use the sample access control, you need to join these groups in your Microsoft Entra tenant.
=======
In order to use the sample access control, you need to join these groups in your Entra ID tenant.
>>>>>>> e6fa39f9

Note that this optional script may not work in Codespaces if your administrator has applied a [Conditional Access policy](https://learn.microsoft.com/entra/identity/conditional-access/overview) to your tenant.

#### Azure Data Lake Storage Gen2 Prep Docs

Once a Data Lake Storage Gen2 storage account has been setup with sample data and access control lists, [prepdocs.py](../app/backend/prepdocs.py) can be used to automatically process PDFs in the storage account and store them with their [access control lists in the search index](https://learn.microsoft.com/azure/storage/blobs/data-lake-storage-access-control).

To run this script with a Data Lake Storage Gen2 account, first set the following environment variables:

* `AZURE_ADLS_GEN2_STORAGE_ACCOUNT`: Name of existing [Data Lake Storage Gen2 storage account](https://learn.microsoft.com/azure/storage/blobs/data-lake-storage-introduction).
* (Optional) `AZURE_ADLS_GEN2_FILESYSTEM`: Name of existing Data Lake Storage Gen2 filesystem / container in the storage account. If empty, `gptkbcontainer` is used.
* (Optional) `AZURE_ADLS_GEN2_FILESYSTEM_PATH`: Specific path in the Data Lake Storage Gen2 filesystem / container to process. Only PDFs contained in this path will be processed.

Once the environment variables are set, run the script using the following command: `/scripts/prepdocs.ps1` or `/scripts/prepdocs.sh`.

## Environment variables reference

The following environment variables are used to setup the optional login and document level access control:

<<<<<<< HEAD
* `AZURE_USE_AUTHENTICATION`: Enables Entra ID login and document level access control. Set to true before running `azd up`.
* `AZURE_ENFORCE_ACCESS_CONTROL`: Makes Entra ID login and document level access control required instead of optional. There is no way to use the app without an authenticated account. Set to true before running `azd up`
* `AZURE_SERVER_APP_ID`: (Required) Application ID of the Microsoft Entra app for the API server.
* `AZURE_SERVER_APP_SECRET`: [Client secret](https://learn.microsoft.com/entra/identity-platform/v2-oauth2-client-creds-grant-flow) used by the API server to authenticate using the Microsoft Entra server app.
* `AZURE_CLIENT_APP_ID`: Application ID of the Microsoft Entra app for the client UI.
* `AZURE_AUTH_TENANT_ID`: [Tenant ID](https://learn.microsoft.com/entra/fundamentals/how-to-find-tenant) associated with the Microsoft Entra tenant used for login and document level access control. Defaults to `AZURE_TENANT_ID` if not defined.
=======
* `AZURE_USE_AUTHENTICATION`: Enables Entra ID based optional login and document level access control. Set to true before running `azd up`.
* `AZURE_ENFORCE_ACCESS_CONTROL`: Enforces Entra ID based login and document level access control on documents with access control assigned. Set to true before running `azd up`. If `AZURE_ENFORCE_ACCESS_CONTROL` is enabled and `AZURE_ENABLE_UNAUTHENTICATED_ACCESS` is not enabled, then authentication is required to use the app.
* `AZURE_ENABLE_GLOBAL_DOCUMENT_ACCESS`: Allows users to search on documents that have no access controls assigned
* `AZURE_ENABLE_UNAUTHENTICATED_ACCESS`: Allows unauthenticated users to access the chat app, even when `AZURE_ENFORCE_ACCESS_CONTROL` is enabled. `AZURE_ENABLE_GLOBAL_DOCUMENT_ACCESS` should be set to true to allow unauthenticated users to search on documents that have no access control assigned. Unauthenticated users cannot search on documents with access control assigned.
* `AZURE_SERVER_APP_ID`: (Required) Application ID of the Entra ID app for the API server.
* `AZURE_SERVER_APP_SECRET`: [Client secret](https://learn.microsoft.com/azure/active-directory/develop/v2-oauth2-client-creds-grant-flow) used by the API server to authenticate using the Entra ID API server app.
* `AZURE_CLIENT_APP_ID`: Application ID of the Entra ID app for the client UI.
* `AZURE_AUTH_TENANT_ID`: [Tenant ID](https://learn.microsoft.com/azure/active-directory/fundamentals/how-to-find-tenant) associated with the Entra ID used for login and document level access control. Defaults to `AZURE_TENANT_ID` if not defined.
>>>>>>> e6fa39f9
* `AZURE_ADLS_GEN2_STORAGE_ACCOUNT`: (Optional) Name of existing [Data Lake Storage Gen2 storage account](https://learn.microsoft.com/azure/storage/blobs/data-lake-storage-introduction) for storing sample data with [access control lists](https://learn.microsoft.com/azure/storage/blobs/data-lake-storage-access-control). Only used with the optional Data Lake Storage Gen2 [setup](#azure-data-lake-storage-gen2-setup) and [prep docs](#azure-data-lake-storage-gen2-prep-docs) scripts.
* `AZURE_ADLS_GEN2_FILESYSTEM`: (Optional) Name of existing [Data Lake Storage Gen2 filesystem](https://learn.microsoft.com/azure/storage/blobs/data-lake-storage-introduction) for storing sample data with [access control lists](https://learn.microsoft.com/azure/storage/blobs/data-lake-storage-access-control). Only used with the optional Data Lake Storage Gen2 [setup](#azure-data-lake-storage-gen2-setup) and [prep docs](#azure-data-lake-storage-gen2-prep-docs) scripts.
* `AZURE_ADLS_GEN2_FILESYSTEM_PATH`: (Optional) Name of existing path in a [Data Lake Storage Gen2 filesystem](https://learn.microsoft.com/azure/storage/blobs/data-lake-storage-introduction) for storing sample data with [access control lists](https://learn.microsoft.com/azure/storage/blobs/data-lake-storage-access-control). Only used with the optional Data Lake Storage Gen2 [prep docs](#azure-data-lake-storage-gen2-prep-docs) script.

### Authentication behavior by environment

This application uses an in-memory token cache. User sessions are only available in memory while the application is running. When the application server is restarted, all users will need to log-in again.

The following table describes the impact of the `AZURE_USE_AUTHENTICATION` and `AZURE_ENFORCE_ACCESS_CONTROL` variables depending on the environment you are deploying the application in:

| AZURE_USE_AUTHENTICATION | AZURE_ENFORCE_ACCESS_CONTROL | Environment | Default Behavior |
|-|-|-|-|
| True | False | App Services | Use integrated auth <br /> Login page blocks access to app <br /> User can opt-into access control in developer settings <br /> Allows unrestricted access to sources |
| True | True | App Services | Use integrated auth <br /> Login page blocks access to app <br /> User must use access control |
| True | False | Local or Codespaces | Do not use integrated auth <br /> Can use app without login <br /> User can opt-into access control in developer settings <br /> Allows unrestricted access to sources |
| True | True | Local or Codespaces | Do not use integrated auth <br /> Cannot use app without login <br /> Behavior is chat box is greyed out with default “Please login message” <br /> User must use login button to make chat box usable <br /> User must use access control when logged in |
| False | False | All | No login or access control |
| False | True | All | Invalid setting |<|MERGE_RESOLUTION|>--- conflicted
+++ resolved
@@ -3,34 +3,21 @@
 ## Table of Contents
 
 - [Requirements](#requirements)
-<<<<<<< HEAD
 - [Setting up Microsoft Entra applications](#setting-up-microsoft-entra-applications)
-=======
-- [Setting up Microsoft Entra ID Apps](#setting-up-azure-ad-apps)
->>>>>>> e6fa39f9
   - [Automatic Setup](#automatic-setup)
   - [Manual Setup](#manual-setup)
     - [Server App](#server-app)
     - [Client App](#client-app)
     - [Configure Server App Known Client Applications](#configure-server-app-known-client-applications)
     - [Testing](#testing)
-<<<<<<< HEAD
   - [Troubleshooting](#troubleshooting)
 - [Adding data with document level access control](#adding-data-with-document-level-access-control)
-=======
-  - [Troubleshooting Entra ID Setup](#troubleshooting-azure-ad-setup)
-- [Adding data with document level access control](#add-access-control-data)
->>>>>>> e6fa39f9
   - [Using the Add Documents API](#using-the-add-documents-api)
   - [Azure Data Lake Storage Gen2 and prepdocs](#azure-data-lake-storage-gen2-setup)
 - [Environment variables reference](#environment-variables-reference)
   - [Authentication behavior by environment](#authentication-behavior-by-environment)
 
-<<<<<<< HEAD
 This guide demonstrates how to add an optional login and document level access control system to the sample. This system can be used to restrict access to indexed data to specific users based on what [Microsoft Entra groups](https://learn.microsoft.com/entra/fundamentals/how-to-manage-groups) they are a part of, or their [user object id](https://learn.microsoft.com/partner-center/find-ids-and-domain-names#find-the-user-object-id).
-=======
-This guide demonstrates how to add an optional login and document level access control system to the sample. This system can be used to restrict access to indexed data to specific users based on what [Microsoft Entra ID groups](https://learn.microsoft.com/azure/active-directory/fundamentals/how-to-manage-groups) they are a part of, or their [user object id](https://learn.microsoft.com/partner-center/find-ids-and-domain-names#find-the-user-object-id).
->>>>>>> e6fa39f9
 
 ![AppLoginArchitecture](./images/applogincomponents.png)
 
@@ -38,19 +25,11 @@
 
 **IMPORTANT:** In order to add optional login and document level access control, you'll need the following in addition to the normal sample requirements
 
-<<<<<<< HEAD
 - **Azure account permissions**: Your Azure account must have [permission to manage applications in Microsoft Entra](https://learn.microsoft.com/entra/identity/role-based-access-control/permissions-reference#cloud-application-administrator).
 
 ## Setting up Microsoft Entra applications
 
 Two Microsoft Entra applications must be registered in order to make the optional login and document level access control system work correctly. One app is for the client UI. The client UI is implemented as a [single page application](https://learn.microsoft.com/entra/identity-platform/scenario-spa-app-registration). The other app is for the API server. The API server uses a [confidential client](https://learn.microsoft.com/entra/identity-platform/msal-client-applications) to call the [Microsoft Graph API](https://learn.microsoft.com/graph/use-the-api).
-=======
-* **Azure account permissions**: Your Azure account must have [permission to manage applications in Entra ID](https://learn.microsoft.com/azure/active-directory/roles/permissions-reference#cloud-application-administrator).
-
-## Setting up Entra ID Apps
-
-Two Entra ID apps must be registered in order to make the optional login and document level access control system work correctly. One app is for the client UI. The client UI is implemented as a [single page application](https://learn.microsoft.com/azure/active-directory/develop/scenario-spa-app-registration). The other app is for the API server. The API server uses a [confidential client](https://learn.microsoft.com/azure/active-directory/develop/msal-client-applications) to call the [Microsoft Graph API](https://learn.microsoft.com/graph/use-the-api).
->>>>>>> e6fa39f9
 
 ### Automatic Setup
 
@@ -62,10 +41,7 @@
 1. (Optional) To allow authenticated users to search on documents that have no access controls assigned, even when access control is required, run `azd env set AZURE_ENABLE_GLOBAL_DOCUMENT_ACCESS true`.
 1. (Optional) To allow unauthenticated users to use the app, even when access control is enforced, run `azd env set AZURE_ENABLE_UNAUTHENTICATED_ACCESS true`. `AZURE_ENABLE_GLOBAL_DOCUMENT_ACCESS` should also be set to true if you want unauthenticated users to be able to search on documents with no access control.
 1. Run `azd env set AZURE_AUTH_TENANT_ID <YOUR-TENANT-ID>` to set the tenant ID associated with authentication.
-<<<<<<< HEAD
 1. If your auth tenant ID is different from your currently logged in tenant ID, run `azd auth login --tenant-id <YOUR-TENANT-ID>` to login to the authentication tenant simultaneously.
-=======
->>>>>>> e6fa39f9
 1. Run `azd up` to deploy the app.
 
 ### Manual Setup
@@ -75,11 +51,7 @@
 #### Server App
 
 * Sign in to the [Azure portal](https://portal.azure.com/).
-<<<<<<< HEAD
 * Select the Microsoft Entra ID service.
-=======
-* Select the Entra ID Service.
->>>>>>> e6fa39f9
 * In the left hand menu, select **Application Registrations**.
 * Select **New Registration**.
   * In the **Name** section, enter a meaningful application name. This name will be displayed to users of the app, for example `Azure Search OpenAI Chat API`.
@@ -87,11 +59,7 @@
 * Select **Register** to create the application
 * In the app's registration screen, find the **Application (client) ID**.
   * Run the following `azd` command to save this ID: `azd env set AZURE_SERVER_APP_ID <Application (client) ID>`.
-<<<<<<< HEAD
 - Microsoft Entra supports three types of credentials to authenticate an app using the [client credentials](https://learn.microsoft.com/entra/identity-platform/v2-oauth2-client-creds-grant-flow): passwords (app secrets), certificates, and federated identity credentials. For a higher level of security, either [certificates](https://learn.microsoft.com/entra/identity-platform/howto-create-self-signed-certificate) or federated identity credentials are recommended. This sample currently uses an app secret for ease of provisioning.
-=======
-* Entra ID supports three types of credentials to authenticate an app using the [client credentials](https://learn.microsoft.com/azure/active-directory/develop/v2-oauth2-client-creds-grant-flow): passwords (app secrets), certificates, and federated identity credentials. For a higher level of security, either [certificates](https://learn.microsoft.com/azure/active-directory/develop/howto-create-self-signed-certificate) or federated identity credentials are recommended. This sample currently uses an app secret for ease of provisioning.
->>>>>>> e6fa39f9
 * Select **Certificates & secrets** in the left hand menu.
 * In the **Client secrets** section, select **New client secret**.
   * Type a description, for example `Azure Search OpenAI Chat Key`.
@@ -116,11 +84,7 @@
     * For **User consent description**, type **Allow the app to access Azure Search OpenAI Chat API on your behalf**.
     * Leave **State** set to **Enabled**.
     * Select **Add scope** at the bottom to save the scope.
-<<<<<<< HEAD
 * (Optional) Enable group claims. Include which Microsoft Entra groups the user is part of as part of the login in the [optional claims](https://learn.microsoft.com/entra/identity-platform/optional-claims). The groups are used for [optional security filtering](https://learn.microsoft.com/azure/search/search-security-trimming-for-azure-search) in the search results.
-=======
-* (Optional) Enable group claims. Include which Entra ID groups the user is part of as part of the login in the [optional claims](https://learn.microsoft.com/azure/active-directory/develop/optional-claims). The groups are used for [optional security filtering](https://learn.microsoft.com/azure/search/search-security-trimming-for-azure-search) in the search results.
->>>>>>> e6fa39f9
   * In the left hand menu, select **Token configuration**
   * Under **Optional claims**, select **Add groups claim**
   * Select which [group types](https://learn.microsoft.com/entra/identity/hybrid/connect/how-to-connect-fed-group-claims) to include in the claim. Note that a [overage claim](https://learn.microsoft.com/entra/identity-platform/access-token-claims-reference#groups-overage-claim) will be emitted if the user is part of too many groups. In this case, the API server will use the [Microsoft Graph](https://learn.microsoft.com/graph/api/user-list-memberof?view=graph-rest-*0&tabs=http) to list the groups the user is part of instead of relying on the groups in the claim.
@@ -129,11 +93,7 @@
 #### Client App
 
 * Sign in to the [Azure portal](https://portal.azure.com/).
-<<<<<<< HEAD
 * Select the Microsoft Entra ID service.
-=======
-* Select the Entra ID Service.
->>>>>>> e6fa39f9
 * In the left hand menu, select **Application Registrations**.
 * Select **New Registration**.
   * In the **Name** section, enter a meaningful application name. This name will be displayed to users of the app, for example `Azure Search OpenAI Chat Web App`.
@@ -168,7 +128,6 @@
 
 If you are running setup for the first time, ensure you have run `azd env set AZURE_ADLS_GEN2_STORAGE_ACCOUNT <YOUR-STORAGE_ACCOUNT>` before running `azd up`. If you do not set this environment variable, your index will not be initialized with access control support when `prepdocs` is run for the first time. To manually enable access control in your index, use the [manual setup script](#azure-data-lake-storage-gen2-setup).
 
-<<<<<<< HEAD
 Ensure you run `azd env set AZURE_USE_AUTHENTICATION` to enable the login UI once you have setup the two Microsoft Entra apps before you deploy or run the application. The login UI will not appear unless all [required environment variables](#environment-variables-reference) have been setup.
 
 In both the chat and ask a question modes, under **Developer settings** optional **Use oid security filter** and **Use groups security filter** checkboxes will appear. The oid (User ID) filter maps to the `oids` field in the search index and the groups (Group ID) filter maps to the `groups` field in the search index. If `AZURE_ENFORCE_ACCESS_CONTROL` has been set, then both the **Use oid security filter** and **Use groups security filter** options are always enabled and cannot be disabled.
@@ -177,15 +136,6 @@
 
 * If your primary tenant restricts the ability to create Entra applications, you'll need to use a separate tenant to create the Entra applications. You can create a new tenant by following [these instructions](https://learn.microsoft.com/entra/identity-platform/quickstart-create-new-tenant). Then run `azd env set AZURE_AUTH_TENANT_ID <YOUR-AUTH-TENANT-ID>` before running `azd up`.
 * If any Entra apps need to be recreated, you can avoid redeploying the app by [changing the app settings in the portal](https://learn.microsoft.com/azure/app-service/configure-common?tabs=portal#configure-app-settings). Any of the [required environment variables](#environment-variables-reference) can be changed. Once the environment variables have been changed, restart the web app.
-=======
-Ensure you run `azd env set AZURE_USE_AUTHENTICATION` to enable the login UI once you have setup the two Entra ID apps before you deploy or run the application. The login UI will not appear unless all [required environment variables](#environment-variables-reference) have been setup.
-
-In both the chat and ask a question modes, under **Developer settings** optional **Use oid security filter** and **Use groups security filter** checkboxes will appear. The oid (User ID) filter maps to the `oids` field in the search index and the groups (Group ID) filter maps to the `groups` field in the search index. If `AZURE_ENFORCE_ACCESS_CONTROL` has been set, then both the **Use oid security filter** and **Use groups security filter** options are always enabled and cannot be disabled.
-
-### Troubleshooting Entra ID Setup
-
-* If any Entra ID apps need to be recreated, you can avoid redeploying the app by [changing the app settings in the portal](https://learn.microsoft.com/azure/app-service/configure-common?tabs=portal#configure-app-settings). Any of the [required environment variables](#environment-variables-reference) can be changed. Once the environment variables have been changed, restart the web app.
->>>>>>> e6fa39f9
 * It's possible a consent dialog will not appear when you log into the app for the first time. If this consent dialog doesn't appear, you will be unable to use the security filters because the API server app does not have permission to read your authorization information. A consent dialog can be forced to appear by adding `"prompt": "consent"` to the `loginRequest` property in [`authentication.py`](../app/backend/core/authentication.py)
 * It's possible that your tenant admin has placed a restriction on consent to apps with [unverified publishers](https://learn.microsoft.com/entra/identity-platform/publisher-verification-overview). In this case, only admins may consent to the client and server apps, and normal user accounts are unable to use the login system until the admin consents on behalf of the entire organization.
 * It's possible that your tenant admin requires [admin approval of all new apps](https://learn.microsoft.com/entra/identity/enterprise-apps/manage-consent-requests). Regardless of whether you select the delegated or admin permissions, the app will not work without tenant admin consent.
@@ -259,11 +209,7 @@
 * Uploads the sample PDFs referenced in the [sampleacls.json](../scripts/sampleacls.json) file into the appropriate directories.
 * [Recursively sets Access Control Lists (ACLs)](https://learn.microsoft.com/azure/storage/blobs/data-lake-storage-acl-cli) using the information from the [sampleacls.json](../scripts/sampleacls.json) file.
 
-<<<<<<< HEAD
 In order to use the sample access control, you need to join these groups in your Microsoft Entra tenant.
-=======
-In order to use the sample access control, you need to join these groups in your Entra ID tenant.
->>>>>>> e6fa39f9
 
 Note that this optional script may not work in Codespaces if your administrator has applied a [Conditional Access policy](https://learn.microsoft.com/entra/identity/conditional-access/overview) to your tenant.
 
@@ -283,23 +229,12 @@
 
 The following environment variables are used to setup the optional login and document level access control:
 
-<<<<<<< HEAD
 * `AZURE_USE_AUTHENTICATION`: Enables Entra ID login and document level access control. Set to true before running `azd up`.
 * `AZURE_ENFORCE_ACCESS_CONTROL`: Makes Entra ID login and document level access control required instead of optional. There is no way to use the app without an authenticated account. Set to true before running `azd up`
 * `AZURE_SERVER_APP_ID`: (Required) Application ID of the Microsoft Entra app for the API server.
 * `AZURE_SERVER_APP_SECRET`: [Client secret](https://learn.microsoft.com/entra/identity-platform/v2-oauth2-client-creds-grant-flow) used by the API server to authenticate using the Microsoft Entra server app.
 * `AZURE_CLIENT_APP_ID`: Application ID of the Microsoft Entra app for the client UI.
 * `AZURE_AUTH_TENANT_ID`: [Tenant ID](https://learn.microsoft.com/entra/fundamentals/how-to-find-tenant) associated with the Microsoft Entra tenant used for login and document level access control. Defaults to `AZURE_TENANT_ID` if not defined.
-=======
-* `AZURE_USE_AUTHENTICATION`: Enables Entra ID based optional login and document level access control. Set to true before running `azd up`.
-* `AZURE_ENFORCE_ACCESS_CONTROL`: Enforces Entra ID based login and document level access control on documents with access control assigned. Set to true before running `azd up`. If `AZURE_ENFORCE_ACCESS_CONTROL` is enabled and `AZURE_ENABLE_UNAUTHENTICATED_ACCESS` is not enabled, then authentication is required to use the app.
-* `AZURE_ENABLE_GLOBAL_DOCUMENT_ACCESS`: Allows users to search on documents that have no access controls assigned
-* `AZURE_ENABLE_UNAUTHENTICATED_ACCESS`: Allows unauthenticated users to access the chat app, even when `AZURE_ENFORCE_ACCESS_CONTROL` is enabled. `AZURE_ENABLE_GLOBAL_DOCUMENT_ACCESS` should be set to true to allow unauthenticated users to search on documents that have no access control assigned. Unauthenticated users cannot search on documents with access control assigned.
-* `AZURE_SERVER_APP_ID`: (Required) Application ID of the Entra ID app for the API server.
-* `AZURE_SERVER_APP_SECRET`: [Client secret](https://learn.microsoft.com/azure/active-directory/develop/v2-oauth2-client-creds-grant-flow) used by the API server to authenticate using the Entra ID API server app.
-* `AZURE_CLIENT_APP_ID`: Application ID of the Entra ID app for the client UI.
-* `AZURE_AUTH_TENANT_ID`: [Tenant ID](https://learn.microsoft.com/azure/active-directory/fundamentals/how-to-find-tenant) associated with the Entra ID used for login and document level access control. Defaults to `AZURE_TENANT_ID` if not defined.
->>>>>>> e6fa39f9
 * `AZURE_ADLS_GEN2_STORAGE_ACCOUNT`: (Optional) Name of existing [Data Lake Storage Gen2 storage account](https://learn.microsoft.com/azure/storage/blobs/data-lake-storage-introduction) for storing sample data with [access control lists](https://learn.microsoft.com/azure/storage/blobs/data-lake-storage-access-control). Only used with the optional Data Lake Storage Gen2 [setup](#azure-data-lake-storage-gen2-setup) and [prep docs](#azure-data-lake-storage-gen2-prep-docs) scripts.
 * `AZURE_ADLS_GEN2_FILESYSTEM`: (Optional) Name of existing [Data Lake Storage Gen2 filesystem](https://learn.microsoft.com/azure/storage/blobs/data-lake-storage-introduction) for storing sample data with [access control lists](https://learn.microsoft.com/azure/storage/blobs/data-lake-storage-access-control). Only used with the optional Data Lake Storage Gen2 [setup](#azure-data-lake-storage-gen2-setup) and [prep docs](#azure-data-lake-storage-gen2-prep-docs) scripts.
 * `AZURE_ADLS_GEN2_FILESYSTEM_PATH`: (Optional) Name of existing path in a [Data Lake Storage Gen2 filesystem](https://learn.microsoft.com/azure/storage/blobs/data-lake-storage-introduction) for storing sample data with [access control lists](https://learn.microsoft.com/azure/storage/blobs/data-lake-storage-access-control). Only used with the optional Data Lake Storage Gen2 [prep docs](#azure-data-lake-storage-gen2-prep-docs) script.
