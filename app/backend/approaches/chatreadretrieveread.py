--- conflicted
+++ resolved
@@ -54,7 +54,6 @@
         self.query_language = query_language
         self.query_speller = query_speller
         self.chatgpt_token_limit = get_token_limit(chatgpt_model, default_to_minimum=self.ALLOW_NON_GPT_MODELS)
-<<<<<<< HEAD
 
     @property
     def system_message_chat_conversation(self):
@@ -96,12 +95,11 @@
         {follow_up_questions_prompt}
         {injected_prompt}
         """
-=======
+
         self.prompt_manager = prompt_manager
         self.query_rewrite_prompt = self.prompt_manager.load_prompt("chat_query_rewrite.prompty")
         self.query_rewrite_tools = self.prompt_manager.load_tools("chat_query_rewrite_tools.json")
         self.answer_prompt = self.prompt_manager.load_prompt("chat_answer_question.prompty")
->>>>>>> eae42bc0
 
     @overload
     async def run_until_final_call(
